"""
property_nodes.py

Classes for manipulating properties and property types.
"""
import time
import re
from unicodedata import name

import warnings
from xmlrpc.client import boolean
from attr import attr, attributes

from gremlin_python.process.traversal import Order, P, TextP
from sympy import true
import _global as g
from gremlin_python.process.graph_traversal import __, constant

from _base import Vertex, strictraise
from _component_nodes import ComponentType
from _edges import RelationPropertyType, RelationPropertyAllowedType
from _exceptions import *

from typing import Optional, List

class PropertyType(Vertex):
    """
    The representation of a property type.

    :ivar name: The name of the property type.
    :ivar units: The units of the values of the properties 
    associated with the property type.
    :ivar allowed_regex: The regular expression for the allowed values of
    the properties associated with this property type.
    :ivar n_values: The expected number of values for the properties of this
    property type.
    :ivar comments: Additional comments about the property type.
    :ivar allowed_types: The allowed component types of the property type 
    Vertex, as a list of ComponentType attributes.
    """

    category: str = "property_type"

    name: str
    units: str
    allowed_regex: str
    n_values: int
    comments: str
    allowed_types: List[ComponentType]

    def __new__(
        cls, name: str, units: str, allowed_regex: str,
        n_values: int, allowed_types: List[ComponentType], comments: str = "",
        id: int = g._VIRTUAL_ID_PLACEHOLDER
    ):
        """
        Return a PropertyType instance given the desired attributes.

        :param name: The name of the property type. 
        :type name: str

        :param units: The units which the values of the properties belonging
        to this type are to be in. 
        :type units: str

        :param allowed_regex: The regular expression that the values of the
        properties of this property type must adhere to. 
        :type allowed_regex: str

        :param n_values: The number of values that the properties of this
        property type must have. 
        :type n_values: int

        :param allowed_types: The component types that may have properties
        of this property type.
        :type allowed_types: List[ComponentType]

        :param comments: The comments attached to the property type, 
        defaults to ""
        :str comments: str  

        :param id: The serverside ID of the PropertyType, 
        defaults to _VIRTUAL_ID_PLACEHOLDER
        :type id: int, optional
        """

        if id is not g._VIRTUAL_ID_PLACEHOLDER and id in g._vertex_cache:
            return g._vertex_cache[id]

        else:
            return object.__new__(cls)

    def __init__(
        self, name: str, units: str, allowed_regex: str,
        n_values: int, allowed_types: List[ComponentType], comments: str = "",
        id: int = g._VIRTUAL_ID_PLACEHOLDER
    ):
        """
        Initialize a PropertyType instance given the desired attributes.

        :param name: The name of the property type. 
        :type name: str

        :param units: The units which the values of the properties belonging
        to this type are to be in. 
        :type units: str

        :param allowed_regex: The regular expression that the values of the
        properties of this property type must adhere to. 
        :type allowed_regex: str

        :param n_values: The number of values that the properties of this
        property type must have. 
        :type n_values: int

        :param allowed_types: The component types that may have properties
        of this property type.
        :type allowed_types: List[ComponentType]

        :param comments: The comments attached to the property type, 
        defaults to ""
        :str comments: str  

        :param id: The serverside ID of the PropertyType, 
        defaults to _VIRTUAL_ID_PLACEHOLDER
        :type id: int, optional
        """

        self.name = name
        self.units = units
        self.allowed_regex = allowed_regex
        self.n_values = n_values
        self.comments = comments
        self.allowed_types = allowed_types

        if len(self.allowed_types) == 0:
            raise PropertyTypeZeroAllowedTypesError(
                f"No allowed types were specified for property type {name}."
            )

        Vertex.__init__(self, id=id)

    def as_dict(self):
        """Return dictionary representation."""
        return {
            'name': self.name,
            'units': self.units,
            'allowed_regex': self.allowed_regex,
            'n_values': self.n_values,
            'allowed_types': [t.name for t in self.allowed_types],
            'comments': self.comments
        }

    def add(self, strict_add=False):
        """Add this PropertyType to the serverside.
        """

        # If already added, raise an error!
        if self.added_to_db():
            strictraise(strict_add, VertexAlreadyAddedError,
                f"PropertyType with name {self.name} " +
                "already exists in the database."
            )
            return self.from_db(self.name)


        attributes = {
            'name': self.name,
            'units': self.units,
            'allowed_regex': self.allowed_regex,
            'n_values': self.n_values,
            'comments': self.comments
        }

        Vertex.add(self, attributes)

        for ctype in self.allowed_types:

            if not ctype.added_to_db():
                ctype.add()

            e = RelationPropertyAllowedType(
                inVertex=ctype,
                outVertex=self
            )

            e.add()

        print(f"Added {self}")
        return self

    def replace(self, newVertex, disable_time: int = int(time.time())):
        """Replaces the PropertyType vertex in the serverside.

        :param newVertex: The new PropertyType vertex that is replacing the old PropertyType vertex.
        :type newVertex: PropertyType

        :param disable_time: When this vertex was disabled in the database (UNIX time).
        :type disable_time: int
        """

        # Step 1
        g.t.V(self.id()).property('active', False)\
           .property('time_disabled', disable_time).iterate()

        # Step 2
        newVertex.add()

        # Step 3
        newVertexId = newVertex.id()

        Vertex.replace(self=self, id=newVertexId)

    def added_to_db(self) -> bool:
        """Return whether this PropertyType is added to the database,
        that is, whether the ID is not the virtual ID placeholder and perform a 
        query to the database to determine if the vertex has already been added.

        :return: True if element is added to database, False otherwise.
        :rtype: bool
        """

        return (
            self.id() != g._VIRTUAL_ID_PLACEHOLDER or (\
                g.t.V().has('category', PropertyType.category)
                   .has('name', self.name)\
                   .has('active', True).count().next() > 0 \
            )
        )

    @classmethod
    def _attrs_to_type(
        cls,
        name: str, units: str, allowed_regex: str,
        n_values: int, allowed_types: List[ComponentType], comments: str = "",
        id: int = g._VIRTUAL_ID_PLACEHOLDER
    ):
        """Given the id and attributes of a PropertyType, see if one
        exists in the cache. If so, return the cached PropertyType.
        Otherwise, create a new one, cache it, and return it.

        :param name: The name of the property type. 
        :type name: str

        :param units: The units which the values of the properties belonging
        to this type are to be in. 
        :type units: str

        :param allowed_regex: The regular expression that the values of the
        properties of this property type must adhere to. 
        :type allowed_regex: str

        :param n_values: The number of values that the properties of this
        property type must have. 
        :type n_values: int

        :param allowed_types: The component types that may have properties
        of this property type.
        :type allowed_types: List[ComponentType]

        :param comments: The comments attached to the property type, 
        defaults to ""
        :type comments: str  

        :param id: The serverside ID of the PropertyType, 
        defaults to _VIRTUAL_ID_PLACEHOLDER
        :type id: int, optional
        """

        if id not in g._vertex_cache:
            Vertex._cache_vertex(
                PropertyType(
                    name=name,
                    units=units,
                    allowed_regex=allowed_regex,
                    n_values=n_values,
                    allowed_types=allowed_types,
                    comments=comments,
                    id=id
                )
            )

        return g._vertex_cache[id]

    @classmethod
    def from_db(cls, name: str):
        """Query the database and return a PropertyType instance based on
        name :param name:.

        :param name: The name attribute of the property type
        :type name: str
        """

        try:
            d = g.t.V().has('active', True) \
                   .has('category', PropertyType.category).has('name', name) \
                   .project('id', 'attrs', 'type_ids') \
                   .by(__.id_()) \
                   .by(__.valueMap()) \
                   .by(__.both(RelationPropertyAllowedType.category) \
                   .id_().fold()) \
                   .next()
        except StopIteration:
            raise PropertyTypeNotAddedError

        # to access attributes from attrs, do attrs[...][0]
        id, attrs, ctype_ids = d['id'], d['attrs'], d['type_ids']

        if id not in g._vertex_cache:

            ctypes = []

            for ctype_id in ctype_ids:
                ctypes.append(ComponentType.from_id(ctype_id))

            Vertex._cache_vertex(
                PropertyType(
                    name=name,
                    units=attrs['units'][0],
                    allowed_regex=attrs['allowed_regex'][0],
                    n_values=attrs['n_values'][0],
                    comments=attrs['comments'][0],
                    allowed_types=ctypes,
                    id=id
                )
            )

        return g._vertex_cache[id]

    @classmethod
    def from_id(cls, id: int):
        """Query the database and return a PropertyType instance based on
        the ID.

        :param id: The serverside ID of the PropertyType vertex.
        :type id: int
        :return: Return a PropertyType from that ID.
        :rtype: PropertyType
        """

        if id not in g._vertex_cache:

            d = g.t.V(id).project('attrs', 'type_ids') \
                   .by(__.valueMap()) \
                   .by(__.both(RelationPropertyAllowedType.category)\
                     .id_().fold()\
                   ).next()

            # to access attributes from attrs, do attrs[...][0]
            attrs, ctype_ids = d['attrs'], d['type_ids']

            ctypes = []

            for ctype_id in ctype_ids:
                ctypes.append(ComponentType.from_id(ctype_id))

            Vertex._cache_vertex(
                PropertyType(
                    name=attrs['name'][0],
                    units=attrs['units'][0],
                    allowed_regex=attrs['allowed_regex'][0],
                    n_values=attrs['n_values'][0],
                    comments=attrs['comments'][0],
                    allowed_types=ctypes,
                    id=id
                )
            )

        return g._vertex_cache[id]

    @classmethod
    def get_list(cls,
                 range: tuple,
                 order_by: str,
                 order_direction: str,
                 filters: list = []):
        """
        Return a list of PropertyTypes in the range :param range:,
        based on the filters in :param filters:,
        and order them based on  :param order_by: in the direction 
        :param order_direction:.

        :param range: The range of PropertyTypes to query
        :type range: tuple[int, int]

        :param order_by: What to order the PropertyTypes by. Must be in
        {'name', 'allowed_type'}
        :type order_by: str

        :param order_direction: Order the PropertyTypes by 
        ascending or descending?
        Must be in {'asc', 'desc'}
        :type order_by: str

        :param filters: A list of 2-tuples of the format (name, ctype)
        :type order_by: list

        :return: A list of PropertyType instances.
        :rtype: list[PropertyType]
        """

        assert order_direction in {'asc', 'desc'}

        assert order_by in {'name', 'allowed_type'}

        traversal = g.t.V().has('active', True)\
                       .has('category', PropertyType.category)

        # if order_direction is not asc or desc, it will just sort by asc.
        # Keep like this if removing the assert above only in production.
        if order_direction == 'desc':
            direction = Order.desc
        else:
            direction = Order.asc

        if filters is not None:

            ands = []

            for f in filters:

                assert len(f) == 2

                contents = []

                # substring of property type name
                if f[0] != "":
                    contents.append(__.has('name', TextP.containing(f[0])))

                # component type
                if f[1] != "":
                    contents.append(
                        __.both(RelationPropertyAllowedType.category).has(
                            'name',
                            f[1]
                        )
                    )

                if len(contents) > 0:
                    ands.append(__.and_(*contents))

            if len(ands) > 0:
                traversal = traversal.or_(*ands)

        # How to order the property types.
        if order_by == 'name':
            traversal = traversal.order().by('name', direction) \
                .by(
                    __.both(
                        RelationPropertyAllowedType.category
                    ).values('name'),
                    Order.asc
            )
        elif order_by == 'allowed_type':
            traversal = traversal.order().by(
                __.both(
                    RelationPropertyAllowedType.category
                ).values('name'),
                direction
            ).by('name', Order.asc)

        # Component type query to DB
        pts = traversal.range(range[0], range[1]) \
            .project('id', 'attrs', 'type_ids') \
            .by(__.id_()) \
            .by(__.valueMap()) \
            .by(__.both(RelationPropertyAllowedType.category).id_().fold()) \
            .toList()

        types = []

        for entry in pts:
            id, ctype_ids, attrs = entry['id'], entry['type_ids'], \
                entry['attrs']

            ctypes = []

            for ctype_id in ctype_ids:
                ctypes.append(ComponentType.from_id(ctype_id))

            types.append(
                PropertyType._attrs_to_type(
                    id=id,
                    name=attrs['name'][0],
                    units=attrs['units'][0],
                    allowed_regex=attrs['allowed_regex'][0],
                    n_values=attrs['n_values'][0],
                    comments=attrs['comments'][0],
                    allowed_types=ctypes,
                )
            )

        return types

    @classmethod
    def get_count(cls, filters: list):
        """Return the count of PropertyType given a list of filters

        :param filters: A list of 2-tuples of the format (name, ctype)
        :type order_by: list

        :return: The number of PropertyType that agree with
        :param filters:.
        :rtype: int
        """

        traversal = g.t.V().has('active', True)\
                       .has('category', PropertyType.category)

        if filters is not None:

            ands = []

            for f in filters:

                assert len(f) == 2

                contents = []

                # substring of property type name
                if f[0] != "":
                    contents.append(__.has('name', TextP.containing(f[0])))

                # component type
                if f[1] != "":
                    contents.append(
                        __.both(RelationPropertyAllowedType.category).has(
                            'name',
                            f[1]
                        )
                    )

                if len(contents) > 0:
                    ands.append(__.and_(*contents))

            if len(ands) > 0:
                traversal = traversal.or_(*ands)

        return traversal.count().next()

        # traversal = g.t.V().has('category', PropertyType.category) \
        #     .has('name', TextP.containing(name_substring))

        # # https://groups.google.com/g/gremlin-users/c/FKbxWKG-YxA/m/kO1hc0BDCwAJ
        # if order_by == "name":
        #     traversal = traversal.order().by(
        #         __.coalesce(__.values('name'), constant("")),
        #         direction
        #     )

        # ids = traversal.range(range[0], range[1]).id().toList()

        # property_types = []

        # for id in ids:

        #     property_types.append(
        #         PropertyType.from_id(id)
        #     )

        # return property_types

    def __repr__(self):
        return f"{self.category}: {self.name}"

class Property(Vertex):
    """The representation of a property.

    :ivar values: The values contained within the property.
    :ivar type: The PropertyType instance representing the property
    type of this property.
    """

    category: str = "property"

    values: List[str]
    type: PropertyType

    def __init__(
        self, values: List[str], type: PropertyType,
        id: int = g._VIRTUAL_ID_PLACEHOLDER
    ):
        # If the user passes a string rather than a list of strings, fix it.
        if isinstance(values, str):
            values = [values]

<<<<<<< HEAD
        # TODO: is this supposed to be int??
=======
>>>>>>> a88c7bbf
        if len(values) != int(type.n_values):
            raise PropertyWrongNValuesError

        for val in values:

            # If the value does not match the property type's regex
            if not bool(re.fullmatch(type.allowed_regex, val)):
                raise PropertyNotMatchRegexError(
                    f"Property with values {values} of type " +
                    f"{type.name} does not match regex " +
                    f"{type.allowed_regex} for value {val}."
                )

        self.values = values
        self.type = type

        Vertex.__init__(self, id=id)

    def _add(self):
        """
        Add this Property to the serverside.
        """

        attributes = {
            'values': self.values
        }

        Vertex.add(self, attributes)

        if not self.type.added_to_db():
            self.type.add()

        e = RelationPropertyType(
            inVertex=self.type,
            outVertex=self
        )

        e.add()

    def as_dict(self):
        """Return a dictionary representation of this property."""
        return {
            'values': self.values,
            'type': self.type.as_dict()
        }

    @classmethod
    def from_id(cls, id: int):
        """Given an ID of a serverside property vertex, 
        return a Property instance. 
        """

        if id not in g._vertex_cache:

            d = g.t.V(id).project('values', 'ptype_id') \
                   .by(__.properties('values').value().fold()) \
                   .by(__.both(RelationPropertyType.category).id_()).next()

            values, ptype_id = d['values'], d['ptype_id']

            if not isinstance(values, list):
                values = [values]

            Vertex._cache_vertex(
                Property(
                    values=values,
                    type=PropertyType.from_id(ptype_id),
                    id=id
                )
            )

        return g._vertex_cache[id]

    def __repr__(self):
        return f"{self.category}: {self.property_type.name} ({self.values})"<|MERGE_RESOLUTION|>--- conflicted
+++ resolved
@@ -584,10 +584,8 @@
         if isinstance(values, str):
             values = [values]
 
-<<<<<<< HEAD
-        # TODO: is this supposed to be int??
-=======
->>>>>>> a88c7bbf
+        # TODO: check that casting as int is fine; or should the type be
+        # enforced in the DB?
         if len(values) != int(type.n_values):
             raise PropertyWrongNValuesError
 
