--- conflicted
+++ resolved
@@ -62,111 +62,6 @@
 
         return ts
 
-    @classmethod
-<<<<<<< HEAD
-    def get_list(
-        cls,
-        range: tuple,
-        order_by: str,
-        order_direction: str,
-        name_substring: str,
-        permissions = None
-    ):
-        """
-        Return a list of ComponentTypes based in the range :param range:,
-        based on the name substring in :param name_substring:, 
-        and order them based on :param order_by: 
-        in the direction :param order_direction:.
-
-        :param range: The range of ComponentTypes to query. If the second
-        coordinate is -1, then the range is (range[1], inf)
-        :type range: tuple[int, int]
-
-        :param order_by: What to order the component types by. Must be in
-        {'name'}
-        :type order_by: str
-
-        :param order_direction: Order the component types by 
-        ascending or descending?
-        Must be in {'asc', 'desc'}
-        :type order_by: str
-
-        :param name_substring: What substring of the name property of the
-        component type to filter by.
-        :type name_substring: str
-
-        :return: A list of ComponentType instances.
-        :rtype: list[ComponentType]
-        """
-
-        assert order_direction in {'asc', 'desc'}
-
-        assert order_by in {'name'}
-
-        traversal = g.t.V()\
-                       .has('active', True)\
-                       .has('category', ComponentType.category) \
-                       .has('name', TextP.containing(name_substring))
-
-        # if order_direction is not asc or desc, it will just sort by asc.
-        # Keep like this if removing the assert above only in production.
-        if order_direction == 'desc':
-            direction = Order.desc
-        else:
-            direction = Order.asc
-
-        # How to order the component types.
-        # This coalesce thing is done to prevent "property does not exist" error
-        # not sure why it happens as the 'name' property will ALWAYS exist...
-        # but maybe the traversal somehow catches other vertices not of this
-        # type...
-        if order_by == 'name':
-            traversal = traversal.order().by(
-                __.coalesce(__.values('name'), constant("")),
-                direction
-            )
-
-        # Component type query to DB
-        cts = traversal.range(range[0], range[1]) \
-            .project("id", "time_added", "uid_added", "time_disabled", 
-                     "uid_disabled", "name", "comments") \
-            .by(__.id_()) \
-            .by(__.values('time_added')) \
-            .by(__.values('uid_added')) \
-            .by(__.values('time_disabled')) \
-            .by(__.values('uid_disabled')) \
-            .by(__.values('name')) \
-            .by(__.values('comments')) \
-            .toList()
-
-        component_types = []
-
-        for entry in cts:
-            component_types.append(ComponentType._from_attrs(entry))
-
-        return component_types
-
-    @classmethod
-    def get_count(cls, name_substring: str, permissions = None):
-        """Return the count of ComponentTypes given a substring of the name
-        property.
-
-        :param name_substring: A substring of the name property of the
-        ComponentType
-        :type name_substring: str
-
-        :return: The number of ComponentTypes that contain 
-        :param name_substring: as a substring in the name property.
-        :rtype: int
-        """
-
-        return g.t.V().has('active', True)\
-                      .has('category', ComponentType.category) \
-                      .has('name', TextP.containing(name_substring)) \
-                      .count().next()
-
-=======
->>>>>>> f3e8f0d3
     def __repr__(self):
         return f"{self.category}: {self.name} ({self._id})"
 
@@ -190,171 +85,6 @@
     ]
     primary_attr: str = "name"
 
-<<<<<<< HEAD
-    @classmethod
-    def get_list(
-        cls,
-        range: tuple,
-        order_by: str,
-        order_direction: str,
-        filters: list,
-        permissions = None
-    ):
-        """
-        Return a list of ComponentVersions in the range :param range:,
-        based on the filters in :param filters:,
-        and order them based on  :param order_by: in the direction 
-        :param order_direction:.
-
-        :param range: The range of ComponentVersions to query
-        :type range: tuple[int, int]
-
-        :param order_by: What to order the component versions by. Must be in
-        {'name', 'type'}
-        :type order_by: str
-
-        :param order_direction: Order the component versions by 
-        ascending or descending?
-        Must be in {'asc', 'desc'}
-        :type order_by: str
-
-        :param filters: A list of 2-tuples of the format (name, ctype)
-        :type order_by: list
-
-        :return: A list of ComponentVersion instances.
-        :rtype: list[ComponentType]
-        """
-
-        assert order_direction in {'asc', 'desc'}
-
-        assert order_by in {'name', 'type'}
-
-        traversal = g.t.V().has('active', True)\
-                       .has('category', ComponentVersion.category)
-
-        # if order_direction is not asc or desc, it will just sort by asc.
-        # Keep like this if removing the assert above only in production.
-        if order_direction == 'desc':
-            direction = Order.desc
-        else:
-            direction = Order.asc
-
-        if filters is not None:
-
-            ands = []
-
-            for f in filters:
-
-                assert len(f) == 2
-
-                contents = []
-
-                # substring of component version name
-                if f[0] != "":
-                    contents.append(__.has('name', TextP.containing(f[0])))
-
-                # component type
-                if f[1] != "":
-                    contents.append(
-                        __.both(RelationVersionAllowedType.category).has(
-                            'name',
-                            f[1]
-                        )
-                    )
-
-                if len(contents) > 0:
-                    ands.append(__.and_(*contents))
-
-            if len(ands) > 0:
-                traversal = traversal.or_(*ands)
-
-        # How to order the component types.
-        if order_by == 'name':
-            traversal = traversal.order().by('name', direction) \
-                .by(
-                    __.both(
-                        RelationVersionAllowedType.category
-                    ).values('name'),
-                    Order.asc
-            )
-        elif order_by == 'type':
-            traversal = traversal.order().by(
-                __.both(
-                    RelationVersionAllowedType.category
-                ).values('name'),
-                direction
-            ).by('name', Order.asc)
-
-        # Component type query to DB
-        cts = traversal.range(range[0], range[1]) \
-            .project("id", "time_added", "uid_added", "time_disabled", 
-                     "uid_disabled", "name", "comments", "type") \
-            .by(__.id_()) \
-            .by(__.values('time_added')) \
-            .by(__.values('uid_added')) \
-            .by(__.values('time_disabled')) \
-            .by(__.values('uid_disabled')) \
-            .by(__.values('name')) \
-            .by(__.values('comments')) \
-            .by(__.both(RelationVersionAllowedType.category) \
-                  .has("active", True).id_().fold()) \
-            .toList()
-
-        component_versions = []
-
-        for entry in cts:
-            component_versions.append(ComponentVersion._from_attrs(\
-                                          entry, permissions=permissions))
-        return component_versions
-
-    @classmethod
-    def get_count(cls, filters: list, permissions = None):
-        """Return the count of ComponentVersions given a list of filters
-
-        :param filters: A list of 2-tuples of the format (name, ctype)
-        :type order_by: list
-
-        :return: The number of ComponentVersions that agree with
-        :param filters:.
-        :rtype: int
-        """
-
-        traversal = g.t.V().has('active', True)\
-                       .has('category', ComponentVersion.category)
-
-        if filters is not None:
-
-            ands = []
-
-            for f in filters:
-
-                assert len(f) == 2
-
-                contents = []
-
-                # substring of component version name
-                if f[0] != "":
-                    contents.append(__.has('name', TextP.containing(f[0])))
-
-                # component type
-                if f[1] != "":
-                    contents.append(
-                        __.both(RelationVersionAllowedType.category).has(
-                            'name',
-                            f[1]
-                        )
-                    )
-
-                if len(contents) > 0:
-                    ands.append(__.and_(*contents))
-
-            if len(ands) > 0:
-                traversal = traversal.or_(*ands)
-
-        return traversal.count().next()
-
-=======
->>>>>>> f3e8f0d3
     def __repr__(self):
         return f"{self.category}: {self.name}"
 
@@ -1424,220 +1154,7 @@
            .property('active', False)\
            .property('time_disabled', disable_time).next()
 
-<<<<<<< HEAD
-    @classmethod
-    def get_list(cls,
-                 range: tuple,
-                 order_by: str,
-                 order_direction: str,
-                 filters: list = [],
-                 permissions = None):
-        """
-        Return a list of Components based in the range :param range:,
-        based on the filters in :param filters:, and order them based on 
-        :param order_by: in the direction :param order_direction:.
-
-        :param range: The range of Components to query
-        :type range: tuple[int, int]
-
-        :param order_by: What to order the components by. Must be in
-        {'name', 'type', 'version'}
-        :type order_by: str
-
-        :param order_direction: Order the components by ascending or descending?
-        Must be in {'asc', 'desc'}
-        :type order_by: str
-
-        :param filters: A list of 3-tuples of the format (name, ctype, version)
-        :type order_by: list
-
-        :return: A list of Component instances.
-        :rtype: list[Component]
-        """
-
-        assert order_direction in {'asc', 'desc'}
-
-        assert order_by in {'name', 'type', 'version'}
-
-        # if order_direction is not asc or desc, it will just sort by asc.
-        # Keep like this if removing the assert above only in production.
-        if order_direction == 'desc':
-            direction = Order.desc
-        else:
-            direction = Order.asc
-
-        traversal = g.t.V().has('active', True)\
-                       .has('category', Component.category)
-
-        # FILTERS
-
-        if filters is not None:
-
-            ands = []
-
-            for f in filters:
-
-                assert len(f) == 3
-
-                contents = []
-
-                # substring of component name
-                if f[0] != "":
-                    contents.append(__.has('name', TextP.containing(f[0])))
-
-                # component type
-                if f[1] != "":
-                    contents.append(
-                        __.both(RelationComponentType.category).has(
-                            'name',
-                            f[1]
-                        )
-                    )
-
-                    # component version
-
-                    if f[2] != "":
-                        contents.append(
-                            __.both(RelationVersion.category).has(
-                                'name',
-                                f[2]
-                            )
-                        )
-
-                if len(contents) > 0:
-                    ands.append(__.and_(*contents))
-
-            if len(ands) > 0:
-                traversal = traversal.or_(*ands)
-
-        # chr(0x10FFFF) is the "biggest" character in unicode
-
-        if order_by == 'version':
-            traversal = traversal.order() \
-                .by(
-                    __.coalesce(
-                        __.both(RelationVersion.category).values('name'),
-                        __.constant(chr(0x10FFFF))
-                    ),
-                    direction
-            ) \
-                .by('name', Order.asc) \
-                .by(
-                    __.both(RelationComponentType.category).values('name'),
-                    Order.asc
-            )
-
-        elif order_by == 'type':
-            traversal = traversal.order() \
-                .by(
-                    __.both(RelationComponentType.category).values('name'),
-                    direction
-            ) \
-                .by('name', Order.asc) \
-                .by(
-                    __.coalesce(
-                        __.both(RelationVersion.category).values('name'),
-                        __.constant(chr(0x10FFFF))
-                    ),
-                    Order.asc
-            )
-
-        else:
-            traversal = traversal.order() \
-                .by('name', direction) \
-                .by(
-                    __.both(RelationComponentType.category).values('name'),
-                    Order.asc
-            ) \
-                .by(
-                    __.coalesce(
-                        __.both(RelationVersion.category).values('name'),
-                        __.constant(chr(0x10FFFF))
-                    ),
-                    Order.asc,
-            )
-
-        cs = traversal.range(range[0], range[1]) \
-            .project("id", "time_added", "uid_added", "time_disabled",
-                      "uid_disabled", "name", "type", "version") \
-            .by(__.id_()) \
-            .by(__.values('time_added')) \
-            .by(__.values('uid_added')) \
-            .by(__.values('time_disabled')) \
-            .by(__.values('uid_disabled')) \
-            .by(__.values('name')) \
-            .by(__.both(RelationComponentType.category).id_().fold()) \
-            .by(__.both(RelationVersion.category).id_().fold())
-        cs = cs.toList()
-
-        comps = []
-
-        for d in cs:
-            comps.append(Component._from_attrs(d))
-
-        return comps
-
-    @classmethod
-    def get_count(cls, filters: str, permissions = None):
-        """Return the count of components given a list of filters.
-
-        :param filters: A list of 3-tuples of the format (name, ctype, version)
-        :type order_by: list
-
-        :return: The number of Components.
-        :rtype: int
-        """
-
-        traversal = g.t.V().has('active', True)\
-                       .has('category', Component.category)
-
-        # FILTERS
-
-        if filters is not None:
-
-            ands = []
-
-            for f in filters:
-
-                assert len(f) == 3
-
-                contents = []
-
-                # substring of component name
-                if f[0] != "":
-                    contents.append(__.has('name', TextP.containing(f[0])))
-
-                # component type
-                if f[1] != "":
-                    contents.append(
-                        __.both(RelationComponentType.category).has(
-                            'name',
-                            f[1]
-                        )
-                    )
-
-                    # component version
-
-                    if f[2] != "":
-                        contents.append(
-                            __.both(RelationVersion.category).has(
-                                'name',
-                                f[2]
-                            )
-                        )
-
-                if len(contents) > 0:
-                    ands.append(__.and_(*contents))
-
-            if len(ands) > 0:
-                traversal = traversal.or_(*ands)
-
-        return traversal.count().next()
-
     def as_dict(self, at_time: int = None, bare = False, permissions = None):
-=======
-    def as_dict(self, at_time: int = None, bare = False):
->>>>>>> f3e8f0d3
         """Return a dictionary representation of this Component at time
         :param at_time: The time to check the component at. Pass `None` to get
           properties/flags/connexions at all times.
