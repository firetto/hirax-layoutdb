--- conflicted
+++ resolved
@@ -128,17 +128,10 @@
                     'name': c.type.name,
                     'comments': c.type.comments,
                 },
-<<<<<<< HEAD
-                'revision': {
-                    'name': c.revision.name if c.revision is not None else None,
-                    'comments': c.revision.comments
-                    if c.revision is not None else None,
-=======
                 'version': {
                     'name': c.version.name if c.version is not None else None,
                     'comments': c.version.comments \
                         if c.version is not None else None,
->>>>>>> ae94b0d5
                 }
             }
             for c in components
@@ -171,18 +164,18 @@
     return {'result': True}
 
 
-@app.route("/api/set_component_revision", methods=['POST'])
-def set_component_revision():
-    """Given the component revision name, component type and comments,
-    set a component revision to the serverside.
-
-    The URL parameters are:
-
-    name - the name of the component revision.
+@app.route("/api/set_component_version", methods=['POST'])
+def set_component_version():
+    """Given the component version name, component type and comments,
+    set a component version to the serverside.
+
+    The URL parameters are:
+
+    name - the name of the component version.
 
     type - the name of the component type.
 
-    comments - the comments associated with the component revision.
+    comments - the comments associated with the component version.
 
     :return: A dictionary with a key 'result' of corresponding value True
     :rtype: dict
@@ -194,18 +187,18 @@
     # Query the database and return a ComponentType instance based on component type.
     component_type = ComponentType.from_db(val_type)
 
-    # Need to initialize an instance of a component revision first.
-    component_revision = ComponentRevision(
+    # Need to initialize an instance of a component version first.
+    component_version = ComponentVersion(
         val_name, component_type, val_comments)
 
-    component_revision.add()
+    component_version.add()
 
     return {'result': True}
 
 
 @app.route("/api/set_component", methods=['POST'])
 def set_component():
-    """Given the component name, component type and component revision,
+    """Given the component name, component type and component version,
     set a component to the serverside.
 
     The URL parameters are:
@@ -214,26 +207,26 @@
 
     type - the component type associated with the component type.
 
-    revision - the revision associated with the component.
+    version - the version associated with the component.
 
     :return: A dictionary with a key 'result' of corresponding value True
     :rtype: dict
     """
     val_name = escape(request.args.get('name')).split(';')
     val_type = escape(request.args.get('type'))
-    val_revision = escape(request.args.get('revision'))
+    val_version = escape(request.args.get('version'))
 
     # Query the database and return the ComponentType instance based on component type.
     component_type = ComponentType.from_db(val_type)
 
-    # Query the database and return the ComponentRevision instance based on component type.
-    component_revision = ComponentRevision.from_db(
-        val_revision, component_type)
+    # Query the database and return the ComponentVersion instance based on component type.
+    component_version = ComponentVersion.from_db(
+        val_version, component_type)
 
     for name in val_name:
         # Need to initialize an instance of a component first.
         component = Component(
-            name, component_type, component_revision)
+            name, component_type, component_version)
 
         component.add()
 
@@ -443,13 +436,8 @@
     assert order_direction in {'asc', 'desc'}
 
     # query to padloper
-<<<<<<< HEAD
-    component_revisions = ComponentRevision.get_list(
-        range=range_bounds,
-=======
     component_versions = ComponentVersion.get_list(
         range=range_bounds, 
->>>>>>> ae94b0d5
         order_by=order_by,
         order_direction=order_direction,
         filters=filter_tuples,
@@ -465,15 +453,9 @@
                     'name': c.allowed_type.name,
                     'comments': c.allowed_type.comments,
                 },
-<<<<<<< HEAD
-            }
-            for c in component_revisions
-        ]
-=======
             }   
             for c in component_versions
         ] 
->>>>>>> ae94b0d5
     }
 
 
@@ -864,7 +846,7 @@
     val_name = escape(request.args.get('name'))
     val_comments = escape(request.args.get('comments'))
 
-    # Need to initialize an instance of a component revision first.
+    # Need to initialize an instance of a component version first.
     flag_type = FlagType(
         val_name, val_comments)
 
@@ -887,7 +869,7 @@
     """
     val_value = escape(request.args.get('value'))
 
-    # Need to initialize an instance of a component revision first.
+    # Need to initialize an instance of a component version first.
     flag_severity = FlagSeverity(
         val_value)
 
