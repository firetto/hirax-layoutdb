--- conflicted
+++ resolved
@@ -54,7 +54,6 @@
 
           <Route 
             exact={true} 
-<<<<<<< HEAD
             path="/list/flag-types"
             element={<FlagTypeList />} 
           />
@@ -67,12 +66,8 @@
 
           <Route 
             exact={true} 
-            path="/list/component-revisions" 
-            element={<ComponentRevisionList />}
-=======
             path="/list/component-versions" 
             element={<ComponentVersionList />}
->>>>>>> ae94b0d5
           />
 
           <Route 
